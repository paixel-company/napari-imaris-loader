# -*- coding: utf-8 -*-
"""
Created on Tue Apr 27 20:40:39 2021

@author:AlanMWatson

Napari plugin for reading imaris files as a multiresolution series.
    
NOTE:  Currently "File/Preferences/Render Images Asynchronously" must be turned on for this plugin to work

*** Issues remain with indexing and the shape of returned arrays.  
 1) It is unclear if there is an issue with how I am implementing slicing in the ims module
 2) Different expections from napari on the state of the data that is returned between the Image and Chunk_loader methods in ims module

** It appears that napari is only requesting 2D (YX) chunks from the loader during 2D rendering 
which limits the utility of the async chunk_loader.  

*Future implemetation of caching in RAM and persistantly on disk is planned via ims module - currently disabled
RAM Cache may be redundant to napari cache unless we can implement 3D chunk caching
Disk cache may allow for loaded chunks to be stored to SSD for rapid future retrieval
with options to maintain this cache persistantly accross sessions.
"""

import os
from .ims import ims
import numpy as np
import dask.array as da
# from dask import delayed
# from dask.cache import Cache

from napari_plugin_engine import napari_hook_implementation



    
"""
Is this a bug in napari or specific to this reader?

path = "...\napari-env\Lib\site-packages\napari\layers\image\image.py"
Line 619-620
should read:
indices[d] = slice(
                    int(self.corner_pixels[0, d]),
                    int(self.corner_pixels[1, d] + 1),
                    1,
                    )

start/stop values of the slice must be coerced to int otherwise an error
is thrown when switching from 3D to 2D view

"""
    


def ims_reader(path,resLevel='max', colorsIndependant=False, preCache=False):
    
    # path = r"Z:\testData\bitplaneConverter.ims"  ## Dataset for testing
    #print('I AM IN THE READER')
    
    # path = r"Z:\toTest\bil\download.brainimagelibrary.org\2b\da\2bdaf9e66a246844\mouseID_405429-182725\CH1_0.35_100um\ch1_0.35_100um.ims"
    
    imsClass = ims(path)
   
    if imsClass.dtype==np.dtype('uint16'):
        contrastLimits = [0, 65535]
    elif imsClass.dtype==np.dtype('uint8'):
        contrastLimits = [0, 255]
    elif imsClass.dtype==np.dtype('float'):
        contrastLimits = [0,1]
    
    
    ## Enable async loading of tiles
    os.environ["NAPARI_ASYNC"] = "1"
    # os.environ['NAPARI_OCTREE'] = "1"
    
    
    
    # cache = Cache(10e9)  # Leverage two gigabytes of memory
    # cache.register()    # Turn cache on globally
    
    ## Extract Voxel Spacing
    scale = imsClass.resolution
    # scale = [x/scale[-1] for x in scale]
    scale = [tuple(scale)]*imsClass.Channels
    
    
    print(scale)
    
    ## Display current Channel Names
    channelNames = []
    for cc in range(imsClass.Channels):
        channelNames.append('Channel {}'.format(cc))
    if len(channelNames) == 1:
        channelNames = channelNames[0]
        
    
    data = []
    for rr in range(imsClass.ResolutionLevels):
        print('Loading resolution level {}'.format(rr))
        data.append(ims(path,ResolutionLevelLock=rr,cache_location=imsClass.cache_location))
        
    
    chunks = True
    for idx,_ in enumerate(data):
        data[idx] = da.from_array(data[idx],
                                  chunks=data[idx].chunks if chunks == True else (1,1,data[idx].shape[-3],data[idx].shape[-2],data[idx].shape[-1]),
                                  fancy=False
                                  )
    
    
    # Base metadata that apply to all senarios
    meta = {
        "scale": scale if len(scale) > 1 else scale[0],
        "contrast_limits": contrastLimits,
        "name": channelNames,
        "metadata": {'fileName':imsClass.filePathComplete,
                     'resolutionLevels':imsClass.ResolutionLevels
                     }
        }
    
    # Reslice to remove dangling single dimensions, this may not be necessary anymore
    inwardSlice = 0
    for ii in range(len(imsClass.shape)):
        if imsClass.shape[ii] == 1:
            inwardSlice += 1
        else:
            break
    
    if inwardSlice == 0:
        for idx,_ in enumerate(data):
            meta['channel_axis'] = 1
    elif inwardSlice == 1:
        for idx,_ in enumerate(data):
            data[idx] = data[idx][0]
            meta['channel_axis'] = 0
    elif inwardSlice == 2:
        for idx,_ in enumerate(data):
            data[idx] = data[idx][0,0]
            meta['channel_axis'] = None
    elif inwardSlice == 3:
        for idx,_ in enumerate(data):
            data[idx] = data[idx][0,0,0]
            meta['channel_axis'] = None
    elif inwardSlice == 4:
        for idx,_ in enumerate(data):
            data[idx] = data[idx][0,0,0,0]
            meta['channel_axis'] = None
<<<<<<< HEAD
    
    # # Remove single color dims, this may not be necessary 
    # if len(data) >= 4 and data[0].shape[-4] == 1:
    #     for idx,_ in enumerate(data):
    #         data[idx] = data[idx][...,0,:,:,:]
    #     meta['channel_axis'] = None
=======

    # Remove single color dims, this may not be necessary
    if len(data) >= 1 and data[0].ndim >= 4 and data[0].shape[-4] == 1:
        for idx,_ in enumerate(data):
            data[idx] = data[idx][...,0,:,:,:]
        meta['channel_axis'] = None
>>>>>>> 0334ec74
    
    # # Remove single Z dims, this may not be necessary, may cause scal issues 
    # if len(data) >= 3 and data[0].shape[-3] == 1:
    #     for idx,_ in enumerate(data):
    #         data[idx] = data[idx][...,0,:,:]
    
    ## Possibility of implementing rapid caching of some data (lower resolution levels?) prior to visualization.
    ## done by calling a simple calculation over the whole dask array da.min()?
    # if preCache == True:
    #     for idx,dd in enumerate(reversed(data)):
    #         print('Caching resolution level {}'.format(len(data)-idx-1))
    #         for ii in range(imsClass.Channels):
    #             dd[0,ii].min().compute()
    #         if idx == 2:
    #             break

    # Option to cut off lower resolutions to improve 3D rendering
    # May provide a widgit that can impletment this after the dataset is loaded
    if isinstance(resLevel,int) and resLevel+1 > len(data):
        raise ValueError('Selected resolution level is too high:  Options are between 0 and {}'.format(imsClass.ResolutionLevels-1))
    
    data = data if resLevel=='max' else data[:resLevel+1]
    
    # Set multiscale based on whether multiple resolutions are present
    meta["multiscale"] = True if len(data) > 1 else False
    
    # if isinstance(channelNames,str):
    #     colorsIndependant = True

    if colorsIndependant and 'channel_axis' in meta and meta['channel_axis'] is not None:
        channelAxis = meta['channel_axis']
        
        channelData = []
        for cc in range(data[0].shape[channelAxis]):
            singleChannel = []
            for dd in data:
                if channelAxis == 0:
                    singleChannel.append(dd[cc])
                elif channelAxis == 1:
                    singleChannel.append(dd[:,cc])
            channelData.append(singleChannel)
                    
        del(meta['channel_axis'])
        
        metaData = []
        for cc in range(data[0].shape[channelAxis]):
            singleChannel = {
                'contrast_limits':meta['contrast_limits'],
                'multiscale':meta['multiscale'],
                'metadata':meta['metadata'],
                'scale':meta['scale'][cc],
                'name':meta['name'][cc]
                             }
            metaData.append(singleChannel)
        
        finalOutput = []
        for dd,mm in zip(channelData,metaData):
            if len(dd) > 1:
                finalOutput.append(
                    (dd,mm)
                    )
            else:
                finalOutput.append(
                    (dd[0],mm)
                    )
        return finalOutput
    
    
    else:
        return [(data if len(data) > 1 else data[0],meta)]
        



@napari_hook_implementation
def napari_get_reader(path):
    if isinstance(path,str) and os.path.splitext(path)[1].lower() == '.ims':
        return ims_reader



                <|MERGE_RESOLUTION|>--- conflicted
+++ resolved
@@ -145,21 +145,12 @@
         for idx,_ in enumerate(data):
             data[idx] = data[idx][0,0,0,0]
             meta['channel_axis'] = None
-<<<<<<< HEAD
-    
-    # # Remove single color dims, this may not be necessary 
-    # if len(data) >= 4 and data[0].shape[-4] == 1:
-    #     for idx,_ in enumerate(data):
-    #         data[idx] = data[idx][...,0,:,:,:]
-    #     meta['channel_axis'] = None
-=======
 
     # Remove single color dims, this may not be necessary
     if len(data) >= 1 and data[0].ndim >= 4 and data[0].shape[-4] == 1:
         for idx,_ in enumerate(data):
             data[idx] = data[idx][...,0,:,:,:]
         meta['channel_axis'] = None
->>>>>>> 0334ec74
     
     # # Remove single Z dims, this may not be necessary, may cause scal issues 
     # if len(data) >= 3 and data[0].shape[-3] == 1:
